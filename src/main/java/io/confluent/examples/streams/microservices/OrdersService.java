--- conflicted
+++ resolved
@@ -11,23 +11,13 @@
 import org.apache.kafka.clients.producer.KafkaProducer;
 import org.apache.kafka.clients.producer.ProducerRecord;
 import org.apache.kafka.common.serialization.Serdes;
-import org.apache.kafka.common.utils.Bytes;
-import org.apache.kafka.streams.Consumed;
 import org.apache.kafka.streams.KafkaStreams;
-import org.apache.kafka.streams.StreamsBuilder;
 import org.apache.kafka.streams.StreamsConfig;
 import org.apache.kafka.streams.errors.InvalidStateStoreException;
-import org.apache.kafka.streams.kstream.Materialized;
+import org.apache.kafka.streams.kstream.KStreamBuilder;
 import org.apache.kafka.streams.kstream.Predicate;
-<<<<<<< HEAD
-import org.apache.kafka.streams.kstream.Serialized;
-import org.apache.kafka.streams.state.HostInfo;
-import org.apache.kafka.streams.state.KeyValueStore;
-=======
->>>>>>> bfe2ded7
 import org.apache.kafka.streams.state.QueryableStoreTypes;
 import org.apache.kafka.streams.state.ReadOnlyKeyValueStore;
-import org.apache.kafka.streams.state.Stores;
 import org.eclipse.jetty.server.Server;
 import org.glassfish.jersey.jackson.JacksonFeature;
 import org.glassfish.jersey.server.ManagedAsync;
@@ -135,20 +125,13 @@
    * we check to see if there is an outstanding HTTP GET request waiting to be
    * fulfilled.
    */
-  private StreamsBuilder createOrdersMaterializedView() {
-    StreamsBuilder builder = new StreamsBuilder();
-
-    builder.stream(ORDERS.name(), Consumed.with(ORDERS.keySerde(), ORDERS.valueSerde()))
-        .groupByKey(Serialized.with(ORDERS.keySerde(), ORDERS.valueSerde()))
-        .reduce((agg, newVal) -> newVal, store())
+  private KStreamBuilder createOrdersMaterializedView() {
+    KStreamBuilder builder = new KStreamBuilder();
+    builder.stream(ORDERS.keySerde(), ORDERS.valueSerde(), ORDERS.name())
+        .groupByKey(ORDERS.keySerde(), ORDERS.valueSerde())
+        .reduce((agg, newVal) -> newVal, ORDERS_STORE_NAME)
         .toStream().foreach(this::maybeCompleteLongPollGet);
     return builder;
-  }
-
-  private Materialized<String, Order, KeyValueStore<Bytes, byte[]>> store() {
-    return Materialized.<String, Order>as(Stores.persistentKeyValueStore(ORDERS_STORE_NAME))
-          .withKeySerde(ORDERS.keySerde())
-          .withValueSerde(ORDERS.valueSerde());
   }
 
   private void maybeCompleteLongPollGet(String id, Order order) {
@@ -193,7 +176,6 @@
   }
 
   class FilteredResponse<K, V> {
-
     private AsyncResponse asyncResponse;
     private Predicate predicate;
 
@@ -211,8 +193,7 @@
    * @param predicate a filter that for this fetch, so for example we might fetch only VALIDATED
    * orders.
    */
-  private void fetchLocal(String id, AsyncResponse asyncResponse,
-      Predicate<String, Order> predicate) {
+  private void fetchLocal(String id, AsyncResponse asyncResponse, Predicate<String, Order> predicate) {
     log.info("running GET on this node");
     try {
       Order order = ordersStore().get(id);
@@ -233,10 +214,11 @@
   }
 
   /**
-   * Use Kafka Streams' Queryable State API to work out if a key/value pair is located on this node,
-   * or on another Kafka Streams node. This returned HostStoreInfo can be used to redirect an HTTP
-   * request to the node that has the data. <p> If metadata is available, which can happen on
-   * startup, or during a rebalance, block until it is.
+   * Use Kafka Streams' Queryable State API to work out if a key/value pair is located on
+   * this node, or on another Kafka Streams node. This returned HostStoreInfo can be used
+   * to redirect an HTTP request to the node that has the data.
+   * <p>
+   * If metadata is available, which can happen on startup, or during a rebalance, block until it is.
    */
   private HostStoreInfo getKeyLocationOrBlock(String id, AsyncResponse asyncResponse) {
     HostStoreInfo locationOfKey;
@@ -334,7 +316,7 @@
   }
 
   private KafkaStreams startKStreams(String bootstrapServers) {
-    KafkaStreams streams = new KafkaStreams(createOrdersMaterializedView().build(),
+    KafkaStreams streams = new KafkaStreams(createOrdersMaterializedView(),
         config(bootstrapServers));
     metadataService = new MetadataService(streams);
     streams.cleanUp(); //don't do this in prod as it clears your state stores
